// Copyright 2025 The JSON Schema Go Project Authors. All rights reserved.
// Use of this source code is governed by an MIT-style
// license that can be found in the LICENSE file.

package jsonschema_test

import (
	"log/slog"
	"math"
	"math/big"
	"reflect"
	"strings"
	"testing"
	"time"

	"github.com/google/go-cmp/cmp"
	"github.com/google/go-cmp/cmp/cmpopts"
	"github.com/google/jsonschema-go/jsonschema"
)

type custom int

func forType[T any](ignore bool) *jsonschema.Schema {
	var s *jsonschema.Schema
	var err error

	opts := &jsonschema.ForOptions{
		IgnoreInvalidTypes: ignore,
		TypeSchemas: map[reflect.Type]*jsonschema.Schema{
			reflect.TypeFor[custom](): {Type: "custom"},
		},
	}
	s, err = jsonschema.For[T](opts)
	if err != nil {
		panic(err)
	}
	return s
}

func TestFor(t *testing.T) {
	type schema = jsonschema.Schema

	type S struct {
		B int `jsonschema:"bdesc"`
	}

	type test struct {
		name string
		got  *jsonschema.Schema
		want *jsonschema.Schema
	}

	f64Ptr := jsonschema.Ptr[float64]

	tests := func(ignore bool) []test {
		return []test{
			{"string", forType[string](ignore), &schema{Type: "string"}},
			{
				"int8",
				forType[int8](ignore),
				&schema{Type: "integer", Minimum: f64Ptr(math.MinInt8), Maximum: f64Ptr(math.MaxInt8)},
			},
			{
				"uint8",
				forType[uint8](ignore),
				&schema{Type: "integer", Minimum: f64Ptr(0), Maximum: f64Ptr(math.MaxUint8)},
			},
			{
				"int16",
				forType[int16](ignore),
				&schema{Type: "integer", Minimum: f64Ptr(math.MinInt16), Maximum: f64Ptr(math.MaxInt16)},
			},
			{
				"uint16",
				forType[uint16](ignore),
				&schema{Type: "integer", Minimum: f64Ptr(0), Maximum: f64Ptr(math.MaxUint16)},
			},
			{
				"int32",
				forType[int32](ignore),
				&schema{Type: "integer", Minimum: f64Ptr(math.MinInt32), Maximum: f64Ptr(math.MaxInt32)},
			},
			{
				"uint32",
				forType[uint32](ignore),
				&schema{Type: "integer", Minimum: f64Ptr(0), Maximum: f64Ptr(math.MaxUint32)},
			},
			{"int64", forType[int64](ignore), &schema{Type: "integer"}},
			{"uint64", forType[uint64](ignore), &schema{Type: "integer", Minimum: f64Ptr(0)}},
			{"int", forType[int](ignore), &schema{Type: "integer"}},
			{"uint", forType[uint](ignore), &schema{Type: "integer", Minimum: f64Ptr(0)}},
			{"uintptr", forType[uintptr](ignore), &schema{Type: "integer", Minimum: f64Ptr(0)}},
			{"float64", forType[float64](ignore), &schema{Type: "number"}},
			{"bool", forType[bool](ignore), &schema{Type: "boolean"}},
			{"time", forType[time.Time](ignore), &schema{Type: "string"}},
			{"level", forType[slog.Level](ignore), &schema{Type: "string"}},
			{"bigint", forType[big.Int](ignore), &schema{Types: []string{"null", "string"}}},
			{"custom", forType[custom](ignore), &schema{Type: "custom"}},
			{"intmap", forType[map[string]int](ignore), &schema{
				Type:                 "object",
				AdditionalProperties: &schema{Type: "integer"},
			}},
			{"int8map", forType[map[string]int8](ignore), &schema{
				Type:                 "object",
				AdditionalProperties: &schema{Type: "integer", Minimum: f64Ptr(math.MinInt8), Maximum: f64Ptr(math.MaxInt8)},
			}},
			{"anymap", forType[map[string]any](ignore), &schema{
				Type:                 "object",
				AdditionalProperties: &schema{},
			}},
			{
				"struct",
				forType[struct {
					F           int `json:"f" jsonschema:"fdesc"`
					G           []float64
					P           *bool  `jsonschema:"pdesc"`
					Skip        string `json:"-"`
					NoSkip      string `json:",omitempty"`
					unexported  float64
					unexported2 int `json:"No"`
				}](ignore),
				&schema{
					Type: "object",
					Properties: map[string]*schema{
						"f":      {Type: "integer", Description: "fdesc"},
						"G":      {Type: "array", Items: &schema{Type: "number"}},
						"P":      {Types: []string{"null", "boolean"}, Description: "pdesc"},
						"NoSkip": {Type: "string"},
					},
					Required:             []string{"f", "G", "P"},
					AdditionalProperties: falseSchema(),
				},
			},
			{
				"no sharing",
				forType[struct{ X, Y int }](ignore),
				&schema{
					Type: "object",
					Properties: map[string]*schema{
						"X": {Type: "integer"},
						"Y": {Type: "integer"},
					},
					Required:             []string{"X", "Y"},
					AdditionalProperties: falseSchema(),
				},
			},
			{
				"nested and embedded",
				forType[struct {
					A S
					S
				}](ignore),
				&schema{
					Type: "object",
					Properties: map[string]*schema{
						"A": {
							Type: "object",
							Properties: map[string]*schema{
								"B": {Type: "integer", Description: "bdesc"},
							},
							Required:             []string{"B"},
							AdditionalProperties: falseSchema(),
						},
						"B": {
							Type:        "integer",
							Description: "bdesc",
						},
					},
					Required:             []string{"A", "B"},
					AdditionalProperties: falseSchema(),
				},
			},
		}
	}
	run := func(t *testing.T, tt test) {
		if diff := cmp.Diff(tt.want, tt.got, cmpopts.IgnoreUnexported(jsonschema.Schema{})); diff != "" {
			t.Fatalf("For mismatch (-want +got):\n%s", diff)
		}
		// These schemas should all resolve.
		if _, err := tt.got.Resolve(nil); err != nil {
			t.Fatalf("Resolving: %v", err)
		}
	}

	t.Run("strict", func(t *testing.T) {
		for _, test := range tests(false) {
			t.Run(test.name, func(t *testing.T) { run(t, test) })
		}
	})

	laxTests := append(tests(true), test{
		"ignore",
		forType[struct {
			A int
			B map[int]int
			C func()
		}](true),
		&schema{
			Type: "object",
			Properties: map[string]*schema{
				"A": {Type: "integer"},
			},
			Required:             []string{"A"},
			AdditionalProperties: falseSchema(),
		},
	})
	t.Run("lax", func(t *testing.T) {
		for _, test := range laxTests {
			t.Run(test.name, func(t *testing.T) { run(t, test) })
		}
	})
}

func TestForType(t *testing.T) {
	type schema = jsonschema.Schema

<<<<<<< HEAD
	type E struct {
		G float64
=======
	// ForType is virtually identical to For. Just test that options are handled properly.
	opts := &jsonschema.ForOptions{
		IgnoreInvalidTypes: true,
		TypeSchemas: map[reflect.Type]*jsonschema.Schema{
			reflect.TypeFor[custom](): {Type: "custom"},
		},
>>>>>>> f20a39ff
	}

	type S struct {
		I int
		F func()
		C custom
		E
		B bool
	}

	// ForType is virtually identical to For. Just test that options are handled properly.
	opts := &jsonschema.ForOptions{
		IgnoreInvalidTypes: true,
		TypeSchemas: map[any]*jsonschema.Schema{
			custom(0): {Type: "custom"},
			E{}:       {Properties: map[string]*jsonschema.Schema{"G": {Type: "integer"}}},
		},
	}
	got, err := jsonschema.ForType(reflect.TypeOf(S{}), opts)
	if err != nil {
		t.Fatal(err)
	}
	want := &schema{
		Type: "object",
		Properties: map[string]*schema{
			"I": {Type: "integer"},
			"C": {Type: "custom"},
			"G": {Type: "integer"},
			"B": {Type: "boolean"},
		},
		Required:             []string{"I", "C", "B"},
		AdditionalProperties: falseSchema(),
	}
	if diff := cmp.Diff(want, got, cmpopts.IgnoreUnexported(schema{})); diff != "" {
		t.Fatalf("ForType mismatch (-want +got):\n%s", diff)
	}
}

func forErr[T any]() error {
	_, err := jsonschema.For[T](nil)
	return err
}

func TestForErrors(t *testing.T) {
	type (
		s1 struct {
			Empty int `jsonschema:""`
		}
		s2 struct {
			Bad int `jsonschema:"$foo=1,bar"`
		}
	)

	for _, tt := range []struct {
		got  error
		want string
	}{
		{forErr[map[int]int](), "unsupported map key type"},
		{forErr[s1](), "empty jsonschema tag"},
		{forErr[s2](), "must not begin with"},
		{forErr[func()](), "unsupported"},
	} {
		if tt.got == nil {
			t.Errorf("got nil, want error containing %q", tt.want)
		} else if !strings.Contains(tt.got.Error(), tt.want) {
			t.Errorf("got %q\nwant it to contain %q", tt.got, tt.want)
		}
	}
}

func TestForWithMutation(t *testing.T) {
	// This test ensures that the cached schema is not mutated when the caller
	// mutates the returned schema.
	type S struct {
		A int
	}
	type T struct {
		A int `json:"A"`
		B map[string]int
		C []S
		D [3]S
		E *bool
	}
	s, err := jsonschema.For[T](nil)
	if err != nil {
		t.Fatalf("For: %v", err)
	}
	s.Required[0] = "mutated"
	s.Properties["A"].Type = "mutated"
	s.Properties["C"].Items.Type = "mutated"
	s.Properties["D"].MaxItems = jsonschema.Ptr(10)
	s.Properties["D"].MinItems = jsonschema.Ptr(10)
	s.Properties["E"].Types[0] = "mutated"

	s2, err := jsonschema.For[T](nil)
	if err != nil {
		t.Fatalf("For: %v", err)
	}
	if s2.Properties["A"].Type == "mutated" {
		t.Fatalf("ForWithMutation: expected A.Type to not be mutated")
	}
	if s2.Properties["B"].AdditionalProperties.Type == "mutated" {
		t.Fatalf("ForWithMutation: expected B.AdditionalProperties.Type to not be mutated")
	}
	if s2.Properties["C"].Items.Type == "mutated" {
		t.Fatalf("ForWithMutation: expected C.Items.Type to not be mutated")
	}
	if *s2.Properties["D"].MaxItems == 10 {
		t.Fatalf("ForWithMutation: expected D.MaxItems to not be mutated")
	}
	if *s2.Properties["D"].MinItems == 10 {
		t.Fatalf("ForWithMutation: expected D.MinItems to not be mutated")
	}
	if s2.Properties["E"].Types[0] == "mutated" {
		t.Fatalf("ForWithMutation: expected E.Types[0] to not be mutated")
	}
	if s2.Required[0] == "mutated" {
		t.Fatalf("ForWithMutation: expected Required[0] to not be mutated")
	}
}

type x struct {
	Y y
}
type y struct {
	X []x
}

func TestForWithCycle(t *testing.T) {
	type a []*a
	type b1 struct{ b *b1 } // unexported field should be skipped
	type b2 struct{ B *b2 }
	type c1 struct{ c map[string]*c1 } // unexported field should be skipped
	type c2 struct{ C map[string]*c2 }

	tests := []struct {
		name      string
		shouldErr bool
		fn        func() error
	}{
		{"slice alias (a)", true, func() error { _, err := jsonschema.For[a](nil); return err }},
		{"unexported self cycle (b1)", false, func() error { _, err := jsonschema.For[b1](nil); return err }},
		{"exported self cycle (b2)", true, func() error { _, err := jsonschema.For[b2](nil); return err }},
		{"unexported map self cycle (c1)", false, func() error { _, err := jsonschema.For[c1](nil); return err }},
		{"exported map self cycle (c2)", true, func() error { _, err := jsonschema.For[c2](nil); return err }},
		{"cross-cycle x -> y -> x", true, func() error { _, err := jsonschema.For[x](nil); return err }},
		{"cross-cycle y -> x -> y", true, func() error { _, err := jsonschema.For[y](nil); return err }},
	}

	for _, test := range tests {
		t.Run(test.name, func(t *testing.T) {
			err := test.fn()
			if test.shouldErr && err == nil {
				t.Errorf("expected cycle error, got nil")
			}
			if !test.shouldErr && err != nil {
				t.Errorf("unexpected error: %v", err)
			}
		})
	}
}

func falseSchema() *jsonschema.Schema {
	return &jsonschema.Schema{Not: &jsonschema.Schema{}}
}

func TestDupSchema(t *testing.T) {
	// Verify that we don't repeat schema contents, even if we clone the actual schemas.
	type args struct {
		S string   `jsonschema:"str"`
		A []string `jsonschema:"arr"`
	}

	s := forType[args](false)
	if g, w := s.Properties["S"].Description, "str"; g != w {
		t.Errorf("S: got %q, want %q", g, w)
	}
	if g, w := s.Properties["A"].Description, "arr"; g != w {
		t.Errorf("A: got %q, want %q", g, w)
	}
	if g, w := s.Properties["A"].Items.Description, ""; g != w {
		t.Errorf("A.items: got %q, want %q", g, w)
	}
}<|MERGE_RESOLUTION|>--- conflicted
+++ resolved
@@ -212,19 +212,12 @@
 }
 
 func TestForType(t *testing.T) {
+	// This tests embedded structs with a custom schema in addition to ForType.
 	type schema = jsonschema.Schema
 
-<<<<<<< HEAD
 	type E struct {
-		G float64
-=======
-	// ForType is virtually identical to For. Just test that options are handled properly.
-	opts := &jsonschema.ForOptions{
-		IgnoreInvalidTypes: true,
-		TypeSchemas: map[reflect.Type]*jsonschema.Schema{
-			reflect.TypeFor[custom](): {Type: "custom"},
-		},
->>>>>>> f20a39ff
+		G float64 // promoted into S
+		B int     // hidden by S.B
 	}
 
 	type S struct {
@@ -235,12 +228,17 @@
 		B bool
 	}
 
-	// ForType is virtually identical to For. Just test that options are handled properly.
 	opts := &jsonschema.ForOptions{
 		IgnoreInvalidTypes: true,
-		TypeSchemas: map[any]*jsonschema.Schema{
-			custom(0): {Type: "custom"},
-			E{}:       {Properties: map[string]*jsonschema.Schema{"G": {Type: "integer"}}},
+		TypeSchemas: map[reflect.Type]*schema{
+			reflect.TypeFor[custom](): {Type: "custom"},
+			reflect.TypeFor[E](): {
+				Type: "object",
+				Properties: map[string]*schema{
+					"G": {Type: "integer"},
+					"B": {Type: "integer"},
+				},
+			},
 		},
 	}
 	got, err := jsonschema.ForType(reflect.TypeOf(S{}), opts)
@@ -260,6 +258,69 @@
 	}
 	if diff := cmp.Diff(want, got, cmpopts.IgnoreUnexported(schema{})); diff != "" {
 		t.Fatalf("ForType mismatch (-want +got):\n%s", diff)
+	}
+}
+
+func TestCustomEmbeddedError(t *testing.T) {
+	// Disallow anything but "type" and "properties".
+	type schema = jsonschema.Schema
+
+	type (
+		E struct{ G int }
+		S struct{ E }
+	)
+
+	for _, tt := range []struct {
+		name     string
+		override *schema
+	}{
+		{
+			"missing type",
+			&schema{},
+		},
+		{
+			"wrong type",
+			&schema{Type: "number"},
+		},
+		{
+			"extra string field",
+			&schema{
+				Type:  "object",
+				Title: "t",
+			},
+		},
+		{
+			"extra pointer field",
+			&schema{
+				Type:          "object",
+				MinProperties: jsonschema.Ptr(1),
+			},
+		},
+		{
+			"extra array field",
+			&schema{
+				Type:     "object",
+				Required: []string{"G"},
+			},
+		},
+		{
+			"extra schema field",
+			&schema{
+				Type:                 "object",
+				AdditionalProperties: falseSchema(),
+			},
+		},
+	} {
+		t.Run(tt.name, func(t *testing.T) {
+			opts := &jsonschema.ForOptions{
+				TypeSchemas: map[reflect.Type]*schema{
+					reflect.TypeFor[E](): tt.override,
+				},
+			}
+			if _, err := jsonschema.ForType(reflect.TypeOf(S{}), opts); err == nil {
+				t.Error("got nil, want error")
+			}
+		})
 	}
 }
 
